// Copyright 2014 The Go Authors. All rights reserved.
// Use of this source code is governed by a BSD-style
// license that can be found in the LICENSE file.

package runtime

// This file contains the implementation of Go's map type.
//
// A map is just a hash table. The data is arranged
// into an array of buckets. Each bucket contains up to
// 8 key/elem pairs. The low-order bits of the hash are
// used to select a bucket. Each bucket contains a few
// high-order bits of each hash to distinguish the entries
// within a single bucket.
//
// If more than 8 keys hash to a bucket, we chain on
// extra buckets.
//
// When the hashtable grows, we allocate a new array
// of buckets twice as big. Buckets are incrementally
// copied from the old bucket array to the new bucket array.
//
// Map iterators walk through the array of buckets and
// return the keys in walk order (bucket #, then overflow
// chain order, then bucket index).  To maintain iteration
// semantics, we never move keys within their bucket (if
// we did, keys might be returned 0 or 2 times).  When
// growing the table, iterators remain iterating through the
// old table and must check the new table if the bucket
// they are iterating through has been moved ("evacuated")
// to the new table.

// Picking loadFactor: too large and we have lots of overflow
// buckets, too small and we waste a lot of space. I wrote
// a simple program to check some stats for different loads:
// (64-bit, 8 byte keys and elems)
//  loadFactor    %overflow  bytes/entry     hitprobe    missprobe
//        4.00         2.13        20.77         3.00         4.00
//        4.50         4.05        17.30         3.25         4.50
//        5.00         6.85        14.77         3.50         5.00
//        5.50        10.55        12.94         3.75         5.50
//        6.00        15.27        11.67         4.00         6.00
//        6.50        20.90        10.79         4.25         6.50
//        7.00        27.14        10.15         4.50         7.00
//        7.50        34.03         9.73         4.75         7.50
//        8.00        41.10         9.40         5.00         8.00
//
// %overflow   = percentage of buckets which have an overflow bucket
// bytes/entry = overhead bytes used per key/elem pair
// hitprobe    = # of entries to check when looking up a present key
// missprobe   = # of entries to check when looking up an absent key
//
// Keep in mind this data is for maximally loaded tables, i.e. just
// before the table grows. Typical tables will be somewhat less loaded.

import (
	"runtime/internal/atomic"
	"runtime/internal/math"
	"runtime/internal/sys"
	"unsafe"
)

const (
	// Maximum number of key/elem pairs a bucket can hold.
	bucketCntBits = 3
	bucketCnt     = 1 << bucketCntBits

	// Maximum average load of a bucket that triggers growth is 6.5.
	// Represent as loadFactorNum/loadFactDen, to allow integer math.
	loadFactorNum = 13
	loadFactorDen = 2

	// Maximum key or elem size to keep inline (instead of mallocing per element).
	// Must fit in a uint8.
	// Fast versions cannot handle big elems - the cutoff size for
	// fast versions in cmd/compile/internal/gc/walk.go must be at most this elem.
	maxKeySize  = 128
	maxElemSize = 128

	// data offset should be the size of the bmap struct, but needs to be
	// aligned correctly. For amd64p32 this means 64-bit alignment
	// even though pointers are 32 bit.
	dataOffset = unsafe.Offsetof(struct {
		b bmap
		v int64
	}{}.v)

	// Possible tophash values. We reserve a few possibilities for special marks.
	// Each bucket (including its overflow buckets, if any) will have either all or none of its
	// entries in the evacuated* states (except during the evacuate() method, which only happens
	// during map writes and thus no one else can observe the map during that time).
	emptyRest      = 0 // this cell is empty, and there are no more non-empty cells at higher indexes or overflows.
	emptyOne       = 1 // this cell is empty

				       // 扩容时使用：key和value已经迁移到新的buckets中，但是处于新bucket的前半部分
	evacuatedX     = 2 // key/elem is valid.  Entry has been evacuated to first half of larger table.

					   // 同evacuatedX，但是key在后半部分
	evacuatedY     = 3 // same as above, but evacuated to second half of larger table.

					   // cell已经迁移到新的bucket
	evacuatedEmpty = 4 // cell is empty, bucket is evacuated.

	minTopHash     = 5 // minimum tophash for a normal filled cell.

	// flags
	iterator     = 1 // 可能有迭代器在使用 buckets ，there may be an iterator using buckets
	oldIterator  = 2 // 可能有迭代器在使用 oldbuckets，there may be an iterator using oldbuckets
	hashWriting  = 4 // 有协程正在向map中写入key，a goroutine is writing to the map
	sameSizeGrow = 8 // 等量扩容，the current map growth is to a new map of the same size

	// sentinel bucket ID for iterator checks
	noCheck = 1<<(8*sys.PtrSize) - 1
)

// isEmpty reports whether the given tophash array entry represents an empty bucket entry.
func isEmpty(x uint8) bool {
	return x <= emptyOne
}

// A header for a Go map.
type hmap struct {
	// Note: the format of the hmap is also encoded in cmd/compile/internal/gc/reflect.go.
	// Make sure this stays in sync with the compiler's definition.
	count     int // map元素数量 # live cells == size of map.  Must be first (used by len() builtin)
	flags     uint8
	B         uint8  // log_2 of # of buckets (can hold up to loadFactor * 2^B items)
					 // B表示对数，B决定了桶的数量，len(buckets) = 2^B, 即B=log2(len(buckets))
					 // map最多能够装载 loadFactor * 2^B，超出则会触发扩容

	noverflow uint16 // approximate number of overflow buckets; see incrnoverflow for details
	hash0     uint32 // hash seed hash随机种子

	buckets    unsafe.Pointer // array of 2^B Buckets. may be nil if count==0.
	oldbuckets unsafe.Pointer // previous bucket array of half the size, non-nil only when growing
	nevacuate  uintptr        // progress counter for evacuation (buckets less than this have been evacuated)

	extra *mapextra // optional fields
}

// mapextra holds fields that are not present on all maps.
type mapextra struct {
	// If both key and elem do not contain pointers and are inline, then we mark bucket
	// type as containing no pointers. This avoids scanning such maps.
	// However, bmap.overflow is a pointer. In order to keep overflow buckets
	// alive, we store pointers to all overflow buckets in hmap.extra.overflow and hmap.extra.oldoverflow.
	// overflow and oldoverflow are only used if key and elem do not contain pointers.
	// overflow contains overflow buckets for hmap.buckets.
	// oldoverflow contains overflow buckets for hmap.oldbuckets.
	// The indirection allows to store a pointer to the slice in hiter.
	overflow    *[]*bmap
	oldoverflow *[]*bmap

	// nextOverflow holds a pointer to a free overflow bucket.
	nextOverflow *bmap
}

// A bucket for a Go map.
type bmap struct {
	// tophash generally contains the top byte of the hash value
	// for each key in this bucket. If tophash[0] < minTopHash,
	// tophash[0] is a bucket evacuation state instead.
	tophash [bucketCnt]uint8
	// Followed by bucketCnt keys and then bucketCnt elems.
	// NOTE: packing all the keys together and then all the elems together makes the
	// code a bit more complicated than alternating key/elem/key/elem/... but it allows
	// us to eliminate padding which would be needed for, e.g., map[int64]int8.
	// Followed by an overflow pointer.
}

// A hash iteration structure.
// If you modify hiter, also change cmd/compile/internal/gc/reflect.go to indicate
// the layout of this structure.
type hiter struct {
	key         unsafe.Pointer // Must be in first position.  Write nil to indicate iteration end (see cmd/internal/gc/range.go).
	elem        unsafe.Pointer // Must be in second position (see cmd/internal/gc/range.go).
	t           *maptype
	h           *hmap
	buckets     unsafe.Pointer // bucket ptr at hash_iter initialization time
	bptr        *bmap          // current bucket
	overflow    *[]*bmap       // keeps overflow buckets of hmap.buckets alive
	oldoverflow *[]*bmap       // keeps overflow buckets of hmap.oldbuckets alive
	startBucket uintptr        // bucket iteration started at
	offset      uint8          // intra-bucket offset to start from during iteration (should be big enough to hold bucketCnt-1)
	wrapped     bool           // already wrapped around from end of bucket array to beginning
	B           uint8
	i           uint8
	bucket      uintptr
	checkBucket uintptr
}

// bucketShift returns 1<<b, optimized for code generation.
func bucketShift(b uint8) uintptr {
	// Masking the shift amount allows overflow checks to be elided.
	return uintptr(1) << (b & (sys.PtrSize*8 - 1))
}

// bucketMask returns 1<<b - 1, optimized for code generation.
func bucketMask(b uint8) uintptr {
	return bucketShift(b) - 1
}

// tophash calculates the tophash value for hash.
func tophash(hash uintptr) uint8 {
	top := uint8(hash >> (sys.PtrSize*8 - 8))
	if top < minTopHash {
		top += minTopHash
	}
	return top
}

func evacuated(b *bmap) bool {
	h := b.tophash[0]
	return h > emptyOne && h < minTopHash
}

func (b *bmap) overflow(t *maptype) *bmap {
	return *(**bmap)(add(unsafe.Pointer(b), uintptr(t.bucketsize)-sys.PtrSize))
}

func (b *bmap) setoverflow(t *maptype, ovf *bmap) {
	*(**bmap)(add(unsafe.Pointer(b), uintptr(t.bucketsize)-sys.PtrSize)) = ovf
}

func (b *bmap) keys() unsafe.Pointer {
	return add(unsafe.Pointer(b), dataOffset)
}

// incrnoverflow increments h.noverflow.
// noverflow counts the number of overflow buckets.
// This is used to trigger same-size map growth.
// See also tooManyOverflowBuckets.
// To keep hmap small, noverflow is a uint16.
// When there are few buckets, noverflow is an exact count.
// When there are many buckets, noverflow is an approximate count.
func (h *hmap) incrnoverflow() {
	// We trigger same-size map growth if there are
	// as many overflow buckets as buckets.
	// We need to be able to count to 1<<h.B.
	if h.B < 16 {
		h.noverflow++
		return
	}
	// Increment with probability 1/(1<<(h.B-15)).
	// When we reach 1<<15 - 1, we will have approximately
	// as many overflow buckets as buckets.
	mask := uint32(1)<<(h.B-15) - 1
	// Example: if h.B == 18, then mask == 7,
	// and fastrand & 7 == 0 with probability 1/8.
	if fastrand()&mask == 0 {
		h.noverflow++
	}
}

func (h *hmap) newoverflow(t *maptype, b *bmap) *bmap {
	var ovf *bmap
	if h.extra != nil && h.extra.nextOverflow != nil {
		// We have preallocated overflow buckets available.
		// See makeBucketArray for more details.
		ovf = h.extra.nextOverflow
		if ovf.overflow(t) == nil {
			// We're not at the end of the preallocated overflow buckets. Bump the pointer.
			h.extra.nextOverflow = (*bmap)(add(unsafe.Pointer(ovf), uintptr(t.bucketsize)))
		} else {
			// This is the last preallocated overflow bucket.
			// Reset the overflow pointer on this bucket,
			// which was set to a non-nil sentinel value.
			ovf.setoverflow(t, nil)
			h.extra.nextOverflow = nil
		}
	} else {
		ovf = (*bmap)(newobject(t.bucket))
	}
	h.incrnoverflow()
	if t.bucket.ptrdata == 0 {
		h.createOverflow()
		*h.extra.overflow = append(*h.extra.overflow, ovf)
	}
	b.setoverflow(t, ovf)
	return ovf
}

func (h *hmap) createOverflow() {
	if h.extra == nil {
		h.extra = new(mapextra)
	}
	if h.extra.overflow == nil {
		h.extra.overflow = new([]*bmap)
	}
}

func makemap64(t *maptype, hint int64, h *hmap) *hmap {
	if int64(int(hint)) != hint {
		hint = 0
	}
	return makemap(t, int(hint), h)
}

// makemap_small implements Go map creation for make(map[k]v) and
// make(map[k]v, hint) when hint is known to be at most bucketCnt
// at compile time and the map needs to be allocated on the heap.
func makemap_small() *hmap {
	h := new(hmap)
	h.hash0 = fastrand()
	return h
}

// makemap implements Go map creation for make(map[k]v, hint).
// If the compiler has determined that the map or the first bucket
// can be created on the stack, h and/or bucket may be non-nil.
// If h != nil, the map can be created directly in h.
// If h.buckets != nil, bucket pointed to can be used as the first bucket.
func makemap(t *maptype, hint int, h *hmap) *hmap {
	// hint，初始化map的容量
	// 判断是否溢出或者超出能分配的最大值
	mem, overflow := math.MulUintptr(uintptr(hint), t.bucket.size)
	if overflow || mem > maxAlloc {
		hint = 0 // hint设置为0
	}

	println("h=", h, "hint=", hint)
	// initialize Hmap
	if h == nil {
		h = new(hmap) // 构造一个hmap, new返回的是指针
	}
	h.hash0 = fastrand()// 获取一个随机种子
	// Find the size parameter B which will hold the requested # of elements.
	// For hint < 0 overLoadFactor returns false since hint < bucketCnt.
	// 理论上hint>8才会调用makemap函数, 所以B>=1
	// 获取map存储对数
	B := uint8(0)
	for overLoadFactor(hint, B) {//
		B++
	}
	h.B = B

	// allocate initial hash table
	// if B == 0, the buckets field is allocated lazily later (in mapassign)
	// If hint is large zeroing this memory could take a while.
	// if B==0, 则等到赋值的时候才会初始化buckets
	// if B!=0, 初始化buckets
	if h.B != 0 {
		var nextOverflow *bmap
		h.buckets, nextOverflow = makeBucketArray(t, h.B, nil)
		if nextOverflow != nil {// h.B<4, 则nextOverflow=nil
			h.extra = new(mapextra)
			h.extra.nextOverflow = nextOverflow
		}
	}

	return h
}

// makeBucketArray initializes a backing array for map buckets.
// 1<<b is the minimum number of buckets to allocate.
// dirtyalloc should either be nil or a bucket array previously
// allocated by makeBucketArray with the same t and b parameters.
// If dirtyalloc is nil a new backing array will be alloced and
// otherwise dirtyalloc will be cleared and reused as backing array.
func makeBucketArray(t *maptype, b uint8, dirtyalloc unsafe.Pointer) (buckets unsafe.Pointer, nextOverflow *bmap) {
	base := bucketShift(b)// 返回1<<b, 即2^b
	nbuckets := base

	// For small b, overflow buckets are unlikely.
	// Avoid the overhead of the calculation.
	if b >= 4 {
		// 桶对数>=4，需要额外申请多2^(b-4)个桶
		nbuckets += bucketShift(b - 4)
		sz := t.bucket.size * nbuckets
		up := roundupsize(sz)
		if up != sz {
			nbuckets = up / t.bucket.size
		}
	}

	if dirtyalloc == nil {
		// makemap中调用传入的dirtyalloc=nil
		// 初始化一个新的buckets
		buckets = newarray(t.bucket, int(nbuckets))
	} else {
		// dirtyalloc was previously generated by
		// the above newarray(t.bucket, int(nbuckets))
		// but may not be empty.
		buckets = dirtyalloc
		size := t.bucket.size * nbuckets
		if t.bucket.ptrdata != 0 {
			memclrHasPointers(buckets, size)
		} else {
			memclrNoHeapPointers(buckets, size)
		}
	}

	if base != nbuckets {// 当桶对数>=4，nbuckets会改变，此时进入该判断
		// We preallocated some overflow buckets.
		// To keep the overhead of tracking these overflow buckets to a minimum,
		// we use the convention that if a preallocated overflow bucket's overflow
		// pointer is nil, then there are more available by bumping the pointer.
		// We need a safe non-nil pointer for the last overflow bucket; just use buckets.
		nextOverflow = (*bmap)(add(buckets, base*uintptr(t.bucketsize)))
		last := (*bmap)(add(buckets, (nbuckets-1)*uintptr(t.bucketsize)))
		last.setoverflow(t, (*bmap)(buckets))
	}

	// b < 4, nbuckets值不变，nextOverflow=nil
	return buckets, nextOverflow
}

// mapaccess1 returns a pointer to h[key].  Never returns nil, instead
// it will return a reference to the zero object for the elem type if
// the key is not in the map.
// NOTE: The returned pointer may keep the whole map live, so don't
// hold onto it for very long.
// mapaccess1返回h[key]的指针，若找不到key则返回对应的零值
func mapaccess1(t *maptype, h *hmap, key unsafe.Pointer) unsafe.Pointer {
	if raceenabled && h != nil {// always false
		callerpc := getcallerpc()
		pc := funcPC(mapaccess1)
		racereadpc(unsafe.Pointer(h), callerpc, pc)
		raceReadObjectPC(t.key, key, callerpc, pc)
	}
	if msanenabled && h != nil {// always false
		msanread(key, t.key.size)
	}

	// h为空，或者元素为0，返回对应的零值
	if h == nil || h.count == 0 {
		if t.hashMightPanic() {
			t.key.alg.hash(key, 0) // see issue 23734
		}
		return unsafe.Pointer(&zeroVal[0])
	}

	// 读写冲突
	if h.flags&hashWriting != 0 {
		throw("concurrent map read and map write")
	}

	alg := t.key.alg// 拿到hash算法
	hash := alg.hash(key, uintptr(h.hash0))// 利用hash算法和种子计算hash值

	/**
	bucketMask: 1<<B-1
	当B=3, 1<<B-1 = 7, 转换为二进制=0111
	当B=4, 1<<B-1 = 15, 转换为二进制=1111
	作用：根据B的位数得到指定位数的1
	 */
	m := bucketMask(h.B)

	/*
	寻找buckets的过程：hash&m，即获取到hash的低m位，用来找到对应的桶的位置。
	比如64位hash：10010111 | 000011110110110010001111001010100010010110010101010 │ 01010
	假如b=5，则m=15，则buckets大小 = 2^5 = 32（0-31）
	二进制为1111（高位省略）, 1111 & hash = 01010，即桶在index=6的位置
	 */
	b := (*bmap)(add(h.buckets, (hash&m)*uintptr(t.bucketsize)))
	if c := h.oldbuckets; c != nil {
		if !h.sameSizeGrow() {
			// There used to be half as many buckets; mask down one more power of two.
			m >>= 1
		}
		oldb := (*bmap)(add(c, (hash&m)*uintptr(t.bucketsize)))
		if !evacuated(oldb) {// evacuated用于判断扩容是否已经完成
			b = oldb // 没有完成，遍历oldbuckets
		}
	}

	/**
	tophash用于取到hash的高8位，top用于定位key在buckets中的位置
	比如64位hash：10010111 | 000011110110110010001111001010100010010110010101010 │ 01010
	取到高8位即：10010111=151，则根据这个151去上一步骤的桶找到对应的tophash
	 */
	top := tophash(hash)
bucketloop:
	for ; b != nil; b = b.overflow(t) {// overflow返回下个桶的首地址
		for i := uintptr(0); i < bucketCnt; i++ {// 一个桶最多只能放8个元素
			if b.tophash[i] != top {// 遍历判断tophash中的值

				/*
				若遇到emptyRest，则直接退出循环
				这意味着后续的槽都是空的，overflow 指针也是空的
				 */
				if b.tophash[i] == emptyRest {
					break bucketloop
				}
				continue
			}
			// 获取key的偏移量，定位到key的位置
			k := add(unsafe.Pointer(b), dataOffset+i*uintptr(t.keysize))
			if t.indirectkey() {// key是指针，则解引用
				k = *((*unsafe.Pointer)(k))
			}
			if alg.equal(key, k) {// 若key相等
				// 定位到value的位置
				// bmap中key和value是分开存储的，即：key1/key2/key3/value1/value2/value3
				e := add(unsafe.Pointer(b), dataOffset+bucketCnt*uintptr(t.keysize)+i*uintptr(t.elemsize))
				if t.indirectelem() {// value是指针，则解引用
					e = *((*unsafe.Pointer)(e))
				}
				return e
			}
		}
	}
	// 遍历所有都没有找到，返回零值
	return unsafe.Pointer(&zeroVal[0])
}

func mapaccess2(t *maptype, h *hmap, key unsafe.Pointer) (unsafe.Pointer, bool) {
	if raceenabled && h != nil {
		callerpc := getcallerpc()
		pc := funcPC(mapaccess2)
		racereadpc(unsafe.Pointer(h), callerpc, pc)
		raceReadObjectPC(t.key, key, callerpc, pc)
	}
	if msanenabled && h != nil {
		msanread(key, t.key.size)
	}
	if h == nil || h.count == 0 {
		if t.hashMightPanic() {
			t.key.alg.hash(key, 0) // see issue 23734
		}
		return unsafe.Pointer(&zeroVal[0]), false
	}
	if h.flags&hashWriting != 0 {
		throw("concurrent map read and map write")
	}
	alg := t.key.alg
	hash := alg.hash(key, uintptr(h.hash0))
	m := bucketMask(h.B)
	b := (*bmap)(unsafe.Pointer(uintptr(h.buckets) + (hash&m)*uintptr(t.bucketsize)))
	if c := h.oldbuckets; c != nil {
		// previous bucket array of half the size, non-nil only when growing
		// 当发生扩容时，oldbuckets不为空
		// 此时新的buckets还没有内容（未完成扩容），oldbuckets会存放扩容前的元素
		// 所以一定要在老得里面找，否则可能会发生消失的现象
		if !h.sameSizeGrow() {
			// 扩容时，m可能已经改变，若已经扩容，则只需要访问一半的buckets即可，所以m=m/2
			m >>= 1
		}
		// 获取oldbuckets的首地址
		oldb := (*bmap)(unsafe.Pointer(uintptr(c) + (hash&m)*uintptr(t.bucketsize)))
		if !evacuated(oldb) {
			b = oldb
		}
	}
	top := tophash(hash)
bucketloop:
	for ; b != nil; b = b.overflow(t) {
		for i := uintptr(0); i < bucketCnt; i++ {
			if b.tophash[i] != top {
				if b.tophash[i] == emptyRest {
					break bucketloop
				}
				continue
			}
			k := add(unsafe.Pointer(b), dataOffset+i*uintptr(t.keysize))
			if t.indirectkey() {
				k = *((*unsafe.Pointer)(k))
			}
			if alg.equal(key, k) {
				e := add(unsafe.Pointer(b), dataOffset+bucketCnt*uintptr(t.keysize)+i*uintptr(t.elemsize))
				if t.indirectelem() {
					e = *((*unsafe.Pointer)(e))
				}
				return e, true
			}
		}
	}
	return unsafe.Pointer(&zeroVal[0]), false
}

// returns both key and elem. Used by map iterator
func mapaccessK(t *maptype, h *hmap, key unsafe.Pointer) (unsafe.Pointer, unsafe.Pointer) {
	if h == nil || h.count == 0 {
		return nil, nil
	}
	alg := t.key.alg
	hash := alg.hash(key, uintptr(h.hash0))
	m := bucketMask(h.B)
	b := (*bmap)(unsafe.Pointer(uintptr(h.buckets) + (hash&m)*uintptr(t.bucketsize)))
	if c := h.oldbuckets; c != nil {
		if !h.sameSizeGrow() {
			// There used to be half as many buckets; mask down one more power of two.
			m >>= 1
		}
		oldb := (*bmap)(unsafe.Pointer(uintptr(c) + (hash&m)*uintptr(t.bucketsize)))
		if !evacuated(oldb) {
			b = oldb
		}
	}
	top := tophash(hash)
bucketloop:
	for ; b != nil; b = b.overflow(t) {
		for i := uintptr(0); i < bucketCnt; i++ {
			if b.tophash[i] != top {
				if b.tophash[i] == emptyRest {
					break bucketloop
				}
				continue
			}
			k := add(unsafe.Pointer(b), dataOffset+i*uintptr(t.keysize))
			if t.indirectkey() {
				k = *((*unsafe.Pointer)(k))
			}
			if alg.equal(key, k) {
				e := add(unsafe.Pointer(b), dataOffset+bucketCnt*uintptr(t.keysize)+i*uintptr(t.elemsize))
				if t.indirectelem() {
					e = *((*unsafe.Pointer)(e))
				}
				return k, e
			}
		}
	}
	return nil, nil
}

func mapaccess1_fat(t *maptype, h *hmap, key, zero unsafe.Pointer) unsafe.Pointer {
	e := mapaccess1(t, h, key)
	if e == unsafe.Pointer(&zeroVal[0]) {
		return zero
	}
	return e
}

func mapaccess2_fat(t *maptype, h *hmap, key, zero unsafe.Pointer) (unsafe.Pointer, bool) {
	e := mapaccess1(t, h, key)
	if e == unsafe.Pointer(&zeroVal[0]) {
		return zero, false
	}
	return e, true
}

// Like mapaccess, but allocates a slot for the key if it is not present in the map.
// mapassign在runtime期间，会判断出key应该放到哪个地址，但不会将value放入
// 所以该函数没有传入value
func mapassign(t *maptype, h *hmap, key unsafe.Pointer) unsafe.Pointer {
	if h == nil {
		panic(plainError("assignment to entry in nil map"))
	}
	if raceenabled {
		callerpc := getcallerpc()
		pc := funcPC(mapassign)
		racewritepc(unsafe.Pointer(h), callerpc, pc)
		raceReadObjectPC(t.key, key, callerpc, pc)
	}
	if msanenabled {
		msanread(key, t.key.size)
	}
	if h.flags&hashWriting != 0 {
		throw("concurrent map writes")
	}

	// 获取对应类型的hash算法
	alg := t.key.alg
	hash := alg.hash(key, uintptr(h.hash0))

	// 因为alg.hash可能会造成panic，所以在调用alg.hash后需要将 hashWriting 的flag
	// 此时没有办法一次性完成写操作
	h.flags ^= hashWriting

	/*
	在makemap中，当h.B=0时，不会初始化buckets
	在进行set才会对buckets进行初始化操作，这叫做懒加载（用时才加载）
	 */
	if h.buckets == nil {
		h.buckets = newobject(t.bucket) // newarray(t.bucket, 1)
	}

again:
	// 获取低B位的值，用来定位bucket的位置
	bucket := hash & bucketMask(h.B)
	if h.growing() {// 正在扩容
		println("hmap is growing ", h.count)
		growWork(t, h, bucket)
	}

	// 获取对应bucket在内存中的首地址
	b := (*bmap)(unsafe.Pointer(uintptr(h.buckets) + bucket*uintptr(t.bucketsize)))
	// 获取hash的高8位，用于定位tophash
	top := tophash(hash)

	var inserti *uint8         // 目标元素在桶中的索引
	var insertk unsafe.Pointer // key的地址
	var elem unsafe.Pointer    // value的地址
bucketloop:
	for {
		for i := uintptr(0); i < bucketCnt; i++ {
			if b.tophash[i] != top {
				/*
				在 b.tophash[i] != top 的情况下，可能会是一个空槽位 = emptyOne
				一般情况下 map 的槽位分布是这样的，e 表示 empty:
				[h1][h2][h3][h4][h5][e][e][e]
				但在执行过 delete 操作时，可能会变成这样:
				[h1][h2][e][e][h5][e][e][e]
				所以如果再插入的话，会尽量往前面的位置插
				[h1][h2][e][e][h5][e][e][e]
				即执行插入操作后，可能变为
				[h1][h2][h6][e][h5][e][e][e]
				 */
				if isEmpty(b.tophash[i]) && inserti == nil {
					// 该槽没有被占，可以向其中插入元素
					inserti = &b.tophash[i] // tophash插入的位置
					insertk = add(unsafe.Pointer(b), dataOffset+i*uintptr(t.keysize))
					elem = add(unsafe.Pointer(b), dataOffset+bucketCnt*uintptr(t.keysize)+i*uintptr(t.elemsize))
				}
				if b.tophash[i] == emptyRest {// 不用找了，现有的buckets中没有槽位供插入了
					break bucketloop
				}
				continue
			}

			// 找到了一个槽位
			// 根据i计算k的地址（首地址+偏移量）
			k := add(unsafe.Pointer(b), dataOffset+i*uintptr(t.keysize))
			if t.indirectkey() {
				k = *((*unsafe.Pointer)(k))
			}

			// key不相等，但是落到同一个桶，说明发生了哈希碰撞
			if !alg.equal(key, k) {
				continue
			}

			/**
			具体issue：https://github.com/golang/go/issues/11088
			解决issue的pr：https://github.com/mcrwayfun/go/commit/00c638d243056b24f1deeb2d1d954e62baedd468

			为什么需要进行key的覆盖？理论上key是不需要覆盖的？
			比如：当map中已经存在key=0(int), 当下个key=0进行set操作时，直接进行value的覆盖操作不就好了吗？
			当程序走到这里，说明已经找到了槽位，也解决了哈希碰撞，理论上两个key应该是一样的。

			实际上，key type有区分为 "well-behaved" (the type's equality is byte-by-byte equality) 和其他，
			当key type是well-behaved时，则可以不用更新key，而是否为well-behaved，由方法needkeyupdate决定。
			举个例子：对于 m[-0]和m[+0]会被落到同一个槽，但是key确是不一样的，所以需要覆盖！
			 */
			if t.needkeyupdate() {
				typedmemmove(t.key, k, key)
			}

			// 获取到应该插入的value的地址
			elem = add(unsafe.Pointer(b), dataOffset+bucketCnt*uintptr(t.keysize)+i*uintptr(t.elemsize))
			goto done
		}

		// bucket的8个槽没有找到能够插入值或者更新值的，则遍历overflow去下个bucket找
		ovf := b.overflow(t)
		if ovf == nil {// overflow已经为空了
			break
		}
		// 赋值为链表的下一个元素，继续循环
		b = ovf
	}

	// 没有找到对应的key，则分配新的空间

	// 如果已经超出了最大的 load factor，或者已经有太多的 overflow buckets
	// 并且这个时刻没有在运行 growing 的途中，则开始进行 growing
	// 满足以下3个条件会进入扩容：
	// 1：没有在扩容
	// 2：装在因子超过了6.5
	// 3：hash表使用了太多的溢出桶
	if !h.growing() && (overLoadFactor(h.count+1, h.B) || tooManyOverflowBuckets(h.noverflow, h.B)) {
		hashGrow(t, h)
		goto again // Growing the table invalidates everything, so try again
	}

	if inserti == nil {
		// all current buckets are full, allocate a new one.
		// 之前在桶中找不到能存入这个tophash的位置
		// 说明当前所有的 buckets 都是满的，会分配一个新的 bucket

		newb := h.newoverflow(t, b) // 创建一个新的map，并将之前的overflow连上新的节点
		inserti = &newb.tophash[0]  // 设置tophash的值
		insertk = add(unsafe.Pointer(newb), dataOffset)
		elem = add(insertk, bucketCnt*uintptr(t.keysize))
	}

	// store new key/elem at insert position

	if t.indirectkey() {// key是指针
		kmem := newobject(t.key)
		*(*unsafe.Pointer)(insertk) = kmem
		insertk = kmem // 解引用并拿到值
	}
	if t.indirectelem() {// value是指针，
		vmem := newobject(t.elem)
		*(*unsafe.Pointer)(elem) = vmem // 解引用
	}
	typedmemmove(t.key, insertk, key) // 将新的key存储到对应的位置
	*inserti = top                    // tophash 插入指定的位置
	h.count++                         // map元素加1

done:
	if h.flags&hashWriting == 0 {
		throw("concurrent map writes")
	}
	h.flags &^= hashWriting
	if t.indirectelem() {
		elem = *((*unsafe.Pointer)(elem))
	}
	return elem
}

// map删除操作
func mapdelete(t *maptype, h *hmap, key unsafe.Pointer) {
	if raceenabled && h != nil {
		callerpc := getcallerpc()
		pc := funcPC(mapdelete)
		racewritepc(unsafe.Pointer(h), callerpc, pc)
		raceReadObjectPC(t.key, key, callerpc, pc)
	}
	if msanenabled && h != nil {
		msanread(key, t.key.size)
	}
	if h == nil || h.count == 0 {
		if t.hashMightPanic() {
			t.key.alg.hash(key, 0) // see issue 23734
		}
		return
	}
	if h.flags&hashWriting != 0 {
		throw("concurrent map writes")
	}

	alg := t.key.alg
	hash := alg.hash(key, uintptr(h.hash0))

	// 因为alg.hash可能会造成panic，所以在调用alg.hash后需要将 hashWriting 的flag
	// 此时没有办法一次性完成删除操作
	h.flags ^= hashWriting

	bucket := hash & bucketMask(h.B)
	if h.growing() {
		growWork(t, h, bucket)
	}
	b := (*bmap)(add(h.buckets, bucket*uintptr(t.bucketsize)))
	bOrig := b// 保存现有的bucket
	top := tophash(hash)
search:
	for ; b != nil; b = b.overflow(t) {
		for i := uintptr(0); i < bucketCnt; i++ {
			if b.tophash[i] != top {
				if b.tophash[i] == emptyRest {// 跳出search
					break search
				}
				continue
			}

			// tophash == top
			// 找到key的首地址
			k := add(unsafe.Pointer(b), dataOffset+i*uintptr(t.keysize))
			// 保存k的地址
			k2 := k
			if t.indirectkey() {// 解引用
				k2 = *((*unsafe.Pointer)(k2))
			}

			// key和k2的hash不想等，可能是有hash碰撞，继续遍历
			if !alg.equal(key, k2) {
				continue
			}
			// Only clear key if there are pointers in it.
			// 当key是指针时，才清除key
			if t.indirectkey() {
				*(*unsafe.Pointer)(k) = nil
			} else if t.key.ptrdata != 0 {
				memclrHasPointers(k, t.key.size)
			}

			// 获取value的地址
			e := add(unsafe.Pointer(b), dataOffset+bucketCnt*uintptr(t.keysize)+i*uintptr(t.elemsize))
			if t.indirectelem() {// value如果是指针的话，则将value设置为空
				*(*unsafe.Pointer)(e) = nil
			} else if t.elem.ptrdata != 0 {
				memclrHasPointers(e, t.elem.size)
			} else {
				memclrNoHeapPointers(e, t.elem.size)
			}
			// 设置key对应的tophash为 emptyOne
			b.tophash[i] = emptyOne
			// If the bucket now ends in a bunch of emptyOne states,
			// change those to emptyRest states.
			// It would be nice to make this a separate function, but
			// for loops are not currently inlineable.

			/**
			如果bucket以一堆emptyRest结束，则将它们修改为emptyRest状态，否则跳转到notLast
			举个例子，分两种情况：
			1：被删除槽位于bmap的尾部，即i=bucketCnt-1
			[1][1][x][1][x][x][x][emptyOne]
			if 后继bucket的bmap的tophash[0]是emptyRest，
				从当前槽位向前，将它们的tophash修改为emptyRest，直到遇到非空槽位则停止
				[1][1][x][1][emptyRest][emptyRest][emptyRest][emptyRest]
			else
				goto ontLast

			2：被删除槽位不在bmap尾部，
			[1][1][x][1][x][x][emptyOne][x]
			if 当前槽位的下个槽位是emptyRest，
				从当前槽位向前，将它们的tophash修改为emptyRest，直到遇到非空槽位则停止
				[1][1][x][1][emptyRest][emptyRest][emptyRest][emptyRest]
			else
				goto ontLast
			 */
			if i == bucketCnt-1 {
				if b.overflow(t) != nil && b.overflow(t).tophash[0] != emptyRest {
					goto notLast
				}
			} else {
				if b.tophash[i+1] != emptyRest {
					goto notLast
				}
			}


			// 从当前槽位向前，将它们的tophash修改为emptyRest，直到遇到非空槽位则停止
			for {
				// 设置当前tophash为 emptyRest
				b.tophash[i] = emptyRest
				if i == 0 {
					if b == bOrig {
						break // b为进入mapdelete后定位的第一个桶，则break该for循环
					}
					c := b
					// 找到bucket中 bmap == c的 bmap（？？？这里是什么操作？）
					for b = bOrig; b.overflow(t) != c; b = b.overflow(t) {
					}
					i = bucketCnt - 1
				} else {
					i--
				}

				// 当前bmap != emptyOne，则break该for循环
				if b.tophash[i] != emptyOne {
					break
				}
			}
		notLast:
			h.count-- // 元素减1
			break search
		}
	}

	if h.flags&hashWriting == 0 {// 不允许同时读写（map delete时不允许读）
		throw("concurrent map writes")
	}
	h.flags &^= hashWriting
}

// mapiterinit initializes the hiter struct used for ranging over maps.
// The hiter struct pointed to by 'it' is allocated on the stack
// by the compilers order pass or on the heap by reflect_mapiterinit.
// Both need to have zeroed hiter since the struct contains pointers.
func mapiterinit(t *maptype, h *hmap, it *hiter) {
	if raceenabled && h != nil {
		callerpc := getcallerpc()
		racereadpc(unsafe.Pointer(h), callerpc, funcPC(mapiterinit))
	}

	if h == nil || h.count == 0 {
		return
	}

	if unsafe.Sizeof(hiter{})/sys.PtrSize != 12 {
		throw("hash_iter size incorrect") // see cmd/compile/internal/gc/reflect.go
	}
	it.t = t
	it.h = h

	// grab snapshot of bucket state
	it.B = h.B
	it.buckets = h.buckets
	if t.bucket.ptrdata == 0 {
		// Allocate the current slice and remember pointers to both current and old.
		// This preserves all relevant overflow buckets alive even if
		// the table grows and/or overflow buckets are added to the table
		// while we are iterating.
		h.createOverflow()
		it.overflow = h.extra.overflow
		it.oldoverflow = h.extra.oldoverflow
	}

	// decide where to start
	r := uintptr(fastrand())
	if h.B > 31-bucketCntBits {
		r += uintptr(fastrand()) << 31
	}
	it.startBucket = r & bucketMask(h.B)
	it.offset = uint8(r >> h.B & (bucketCnt - 1))

	// iterator state
	it.bucket = it.startBucket

	// Remember we have an iterator.
	// Can run concurrently with another mapiterinit().
	if old := h.flags; old&(iterator|oldIterator) != iterator|oldIterator {
		atomic.Or8(&h.flags, iterator|oldIterator)
	}

	mapiternext(it)
}

func mapiternext(it *hiter) {
	h := it.h
	if raceenabled {
		callerpc := getcallerpc()
		racereadpc(unsafe.Pointer(h), callerpc, funcPC(mapiternext))
	}
	if h.flags&hashWriting != 0 {
		throw("concurrent map iteration and map write")
	}
	t := it.t
	bucket := it.bucket
	b := it.bptr
	i := it.i
	checkBucket := it.checkBucket
	alg := t.key.alg

next:
	if b == nil {
		if bucket == it.startBucket && it.wrapped {
			// end of iteration
			it.key = nil
			it.elem = nil
			return
		}
		if h.growing() && it.B == h.B {
			// Iterator was started in the middle of a grow, and the grow isn't done yet.
			// If the bucket we're looking at hasn't been filled in yet (i.e. the old
			// bucket hasn't been evacuated) then we need to iterate through the old
			// bucket and only return the ones that will be migrated to this bucket.
			oldbucket := bucket & it.h.oldbucketmask()
			b = (*bmap)(add(h.oldbuckets, oldbucket*uintptr(t.bucketsize)))
			if !evacuated(b) {
				checkBucket = bucket
			} else {
				b = (*bmap)(add(it.buckets, bucket*uintptr(t.bucketsize)))
				checkBucket = noCheck
			}
		} else {
			b = (*bmap)(add(it.buckets, bucket*uintptr(t.bucketsize)))
			checkBucket = noCheck
		}
		bucket++
		if bucket == bucketShift(it.B) {
			bucket = 0
			it.wrapped = true
		}
		i = 0
	}
	for ; i < bucketCnt; i++ {
		offi := (i + it.offset) & (bucketCnt - 1)
		if isEmpty(b.tophash[offi]) || b.tophash[offi] == evacuatedEmpty {
			// TODO: emptyRest is hard to use here, as we start iterating
			// in the middle of a bucket. It's feasible, just tricky.
			continue
		}
		k := add(unsafe.Pointer(b), dataOffset+uintptr(offi)*uintptr(t.keysize))
		if t.indirectkey() {
			k = *((*unsafe.Pointer)(k))
		}
		e := add(unsafe.Pointer(b), dataOffset+bucketCnt*uintptr(t.keysize)+uintptr(offi)*uintptr(t.elemsize))
		if checkBucket != noCheck && !h.sameSizeGrow() {
			// Special case: iterator was started during a grow to a larger size
			// and the grow is not done yet. We're working on a bucket whose
			// oldbucket has not been evacuated yet. Or at least, it wasn't
			// evacuated when we started the bucket. So we're iterating
			// through the oldbucket, skipping any keys that will go
			// to the other new bucket (each oldbucket expands to two
			// buckets during a grow).
			if t.reflexivekey() || alg.equal(k, k) {
				// If the item in the oldbucket is not destined for
				// the current new bucket in the iteration, skip it.
				hash := alg.hash(k, uintptr(h.hash0))
				if hash&bucketMask(it.B) != checkBucket {
					continue
				}
			} else {
				// Hash isn't repeatable if k != k (NaNs).  We need a
				// repeatable and randomish choice of which direction
				// to send NaNs during evacuation. We'll use the low
				// bit of tophash to decide which way NaNs go.
				// NOTE: this case is why we need two evacuate tophash
				// values, evacuatedX and evacuatedY, that differ in
				// their low bit.
				if checkBucket>>(it.B-1) != uintptr(b.tophash[offi]&1) {
					continue
				}
			}
		}
		if (b.tophash[offi] != evacuatedX && b.tophash[offi] != evacuatedY) ||
			!(t.reflexivekey() || alg.equal(k, k)) {
			// This is the golden data, we can return it.
			// OR
			// key!=key, so the entry can't be deleted or updated, so we can just return it.
			// That's lucky for us because when key!=key we can't look it up successfully.
			it.key = k
			if t.indirectelem() {
				e = *((*unsafe.Pointer)(e))
			}
			it.elem = e
		} else {
			// The hash table has grown since the iterator was started.
			// The golden data for this key is now somewhere else.
			// Check the current hash table for the data.
			// This code handles the case where the key
			// has been deleted, updated, or deleted and reinserted.
			// NOTE: we need to regrab the key as it has potentially been
			// updated to an equal() but not identical key (e.g. +0.0 vs -0.0).
			rk, re := mapaccessK(t, h, k)
			if rk == nil {
				continue // key has been deleted
			}
			it.key = rk
			it.elem = re
		}
		it.bucket = bucket
		if it.bptr != b { // avoid unnecessary write barrier; see issue 14921
			it.bptr = b
		}
		it.i = i + 1
		it.checkBucket = checkBucket
		return
	}
	b = b.overflow(t)
	i = 0
	goto next
}

// mapclear deletes all keys from a map.
func mapclear(t *maptype, h *hmap) {
	if raceenabled && h != nil {
		callerpc := getcallerpc()
		pc := funcPC(mapclear)
		racewritepc(unsafe.Pointer(h), callerpc, pc)
	}

	if h == nil || h.count == 0 {
		return
	}

	if h.flags&hashWriting != 0 {
		throw("concurrent map writes")
	}

	h.flags ^= hashWriting

	h.flags &^= sameSizeGrow
	h.oldbuckets = nil
	h.nevacuate = 0
	h.noverflow = 0
	h.count = 0

	// Keep the mapextra allocation but clear any extra information.
	if h.extra != nil {
		*h.extra = mapextra{}
	}

	// makeBucketArray clears the memory pointed to by h.buckets
	// and recovers any overflow buckets by generating them
	// as if h.buckets was newly alloced.
	_, nextOverflow := makeBucketArray(t, h.B, h.buckets)
	if nextOverflow != nil {
		// If overflow buckets are created then h.extra
		// will have been allocated during initial bucket creation.
		h.extra.nextOverflow = nextOverflow
	}

	if h.flags&hashWriting == 0 {
		throw("concurrent map writes")
	}
	h.flags &^= hashWriting
}

func hashGrow(t *maptype, h *hmap) {
	// 1：装在因子超过了6.5
	// 2：hash表使用了太多的溢出桶
	// if case 1：需要对map进行扩容，即B=B+1，bucket总数会变为原来的两倍
	// if case 2：则保持当前bucket的数量不变，flag设置为sameSizeGrow，横向拓展？
	bigger := uint8(1)
	if !overLoadFactor(h.count+1, h.B) {
		bigger = 0
		h.flags |= sameSizeGrow
	}
	oldbuckets := h.buckets
	newbuckets, nextOverflow := makeBucketArray(t, h.B+bigger, nil)

	// 先把flags中的iterator和oldlterator 对应的位清0
	// buckets现在已经挂到了oldbuckets的名下了，对应的标志位也要转移过去
	flags := h.flags &^ (iterator | oldIterator)
	if h.flags&iterator != 0 {
		flags |= oldIterator
	}
	// 提交扩容结果
	h.B += bigger
	h.flags = flags
	h.oldbuckets = oldbuckets // 旧的buckets放到 oldbuckets这个指针上
	h.buckets = newbuckets    // 新的buckets放到 buckets
	h.nevacuate = 0
	h.noverflow = 0

	if h.extra != nil && h.extra.overflow != nil {
		// 把当前的 overflow 赋值给 old overflow
		if h.extra.oldoverflow != nil {
			throw("oldoverflow is not nil")
		}
		h.extra.oldoverflow = h.extra.overflow
		h.extra.overflow = nil
	}
	if nextOverflow != nil {
		if h.extra == nil {
			h.extra = new(mapextra)
		}
		// 存储over flow空闲空间
		// src/runtime/map.go:770
		h.extra.nextOverflow = nextOverflow
	}

	// the actual copying of the hash table data is done incrementally
	// by growWork() and evacuate().
	// 实际的哈希表元素的拷贝工作是在 growWork 和 evacuate 中增量慢慢地进行的
}

// overLoadFactor reports whether count items placed in 1<<B buckets is over loadFactor.
func overLoadFactor(count int, B uint8) bool {
	return count > bucketCnt && uintptr(count) > loadFactorNum*(bucketShift(B)/loadFactorDen)
}

// tooManyOverflowBuckets reports whether noverflow buckets is too many for a map with 1<<B buckets.
// Note that most of these overflow buckets must be in sparse use;
// if use was dense, then we'd have already triggered regular map growth.
func tooManyOverflowBuckets(noverflow uint16, B uint8) bool {
	// If the threshold is too low, we do extraneous work.
	// If the threshold is too high, maps that grow and shrink can hold on to lots of unused memory.
	// "too many" means (approximately) as many overflow buckets as regular buckets.
	// See incrnoverflow for more details.
	if B > 15 {
		B = 15
	}
	// The compiler doesn't see here that B < 16; mask B to generate shorter shift code.
	return noverflow >= uint16(1)<<(B&15)
}

// growing reports whether h is growing. The growth may be to the same size or bigger.
func (h *hmap) growing() bool {
	return h.oldbuckets != nil
}

// sameSizeGrow reports whether the current growth is to a map of the same size.
func (h *hmap) sameSizeGrow() bool {
	return h.flags&sameSizeGrow != 0
}

// noldbuckets calculates the number of buckets prior to the current map growth.
func (h *hmap) noldbuckets() uintptr {
	oldB := h.B
	if !h.sameSizeGrow() {
		oldB--
	}
	return bucketShift(oldB)
}

// oldbucketmask provides a mask that can be applied to calculate n % noldbuckets().
func (h *hmap) oldbucketmask() uintptr {
	return h.noldbuckets() - 1
}

func growWork(t *maptype, h *hmap, bucket uintptr) {
	// 确保我们搬迁的 oldbucket对应的是我们马上就要使用的那一个
	// 之前使用key&hash的低五位来确定bucket的位置
	evacuate(t, h, bucket&h.oldbucketmask())

	// evacuate one more oldbucket to make progress on growing
	// 如果是 growing 状态，再多移一个 oldbucket
	if h.growing() {
		evacuate(t, h, h.nevacuate)
	}
}

func bucketEvacuated(t *maptype, h *hmap, bucket uintptr) bool {
	b := (*bmap)(add(h.oldbuckets, bucket*uintptr(t.bucketsize)))
	return evacuated(b)
}

// evacDst is an evacuation destination.
type evacDst struct {
	b *bmap          // current destination bucket
	i int            // key/elem index into b
	k unsafe.Pointer // pointer to current key storage
	e unsafe.Pointer // pointer to current elem storage
}

func evacuate(t *maptype, h *hmap, oldbucket uintptr) {
	// 定位oldbucket的位置
	b := (*bmap)(add(h.oldbuckets, oldbucket*uintptr(t.bucketsize)))
	// 获取oldbucket的数量
	newbit := h.noldbuckets()
	// 如果b没有被搬迁过
	if !evacuated(b) {
		// TODO: reuse overflow buckets instead of using new ones, if there
		// is no iterator using the old buckets.  (If !oldIterator.)

		// xy contains the x and y (low and high) evacuation destinations.
		// xy包含移动的目标
		// x表示bucket的前半部分，y表示bucket的后半部分
		var xy [2]evacDst
		x := &xy[0]
		x.b = (*bmap)(add(h.buckets, oldbucket*uintptr(t.bucketsize)))
		x.k = add(unsafe.Pointer(x.b), dataOffset)
		x.e = add(x.k, bucketCnt*uintptr(t.keysize))

		if !h.sameSizeGrow() {
			// Only calculate y pointers if we're growing bigger.
			// Otherwise GC can see bad pointers.
			y := &xy[1]
			y.b = (*bmap)(add(h.buckets, (oldbucket+newbit)*uintptr(t.bucketsize)))
			y.k = add(unsafe.Pointer(y.b), dataOffset)
			y.e = add(y.k, bucketCnt*uintptr(t.keysize))
		}

		// 遍历所有的bucket，包括overflow的
		for ; b != nil; b = b.overflow(t) {
			k := add(unsafe.Pointer(b), dataOffset)
			e := add(k, bucketCnt*uintptr(t.keysize))
			// 遍历bucket中所有的槽位
			for i := 0; i < bucketCnt; i, k, e = i+1, add(k, uintptr(t.keysize)), add(e, uintptr(t.elemsize)) {
				// 当前槽位的tophash
				top := b.tophash[i]
				// 如果当前槽位为空，则标记为已经搬迁过，并继续下一个槽位的操作
				if isEmpty(top) {
					b.tophash[i] = evacuatedEmpty
					continue
				}
				if top < minTopHash {
					throw("bad map state")
				}
				k2 := k
				if t.indirectkey() {// 解引用
					k2 = *((*unsafe.Pointer)(k2))
				}
				var useY uint8
				if !h.sameSizeGrow() {
					// 计算hash，以判断我们的数据要转移到哪一部分的bucket
					// 可能是x部分，也可能是y部分
					hash := t.key.alg.hash(k2, uintptr(h.hash0))
					if h.flags&iterator != 0 && !t.reflexivekey() && !t.key.alg.equal(k2, k2) {
						// If key != key (NaNs), then the hash could be (and probably
						// will be) entirely different from the old hash. Moreover,
						// it isn't reproducible. Reproducibility is required in the
						// presence of iterators, as our evacuation decision must
						// match whatever decision the iterator made.
						// Fortunately, we have the freedom to send these keys either
						// way. Also, tophash is meaningless for these kinds of keys.
						// We let the low bit of tophash drive the evacuation decision.
						// We recompute a new random tophash for the next level so
						// these keys will get evenly distributed across all buckets
						// after multiple grows.
						// 为什么要加 reflexivekey 的判断，可以参考这里:
						// https://go-review.googlesource.com/c/go/+/1480
						// key != key，只有在 float 数的 NaN 时会出现
						// 比如:
						// n1 := math.NaN()
						// n2 := math.NaN()
						// fmt.Println(n1, n2)
						// fmt.Println(n1 == n2)
						// 这种情况下 n1 和 n2 的哈希值也完全不一样
						// 这里官方表示这种情况是不可复现的
						// 需要在 iterators 参与的情况下才能复现
						// 但是对于这种 key 我们也可以随意对其目标进行发配
						// 同时 tophash 对于 NaN 也没啥意义
						// 还是按正常的情况下算一个随机的 tophash
						// 然后公平地把这些 key 平均分布到各 bucket 就好
						useY = top & 1
						top = tophash(hash)
					} else {
						// 数据迁移到y部分
						if hash&newbit != 0 {
<<<<<<< HEAD
							println("hash:%v, newbit:%v, hash&newbit:%v", hash, newbit, hash&newbit)
=======
							// println("hash&newbit != 0, hash:%v, newbit:%v, hash&newbit:%v", hash, newbit, hash&newbit)
>>>>>>> d8511101
							useY = 1
						}
					}
				}

				if evacuatedX+1 != evacuatedY || evacuatedX^1 != evacuatedY {
					throw("bad evacuatedN")
				}

				b.tophash[i] = evacuatedX + useY // evacuatedX + 1 == evacuatedY
				dst := &xy[useY]                 // 移动目标

				if dst.i == bucketCnt {
					dst.b = h.newoverflow(t, dst.b)
					dst.i = 0
					dst.k = add(unsafe.Pointer(dst.b), dataOffset)
					dst.e = add(dst.k, bucketCnt*uintptr(t.keysize))
				}
				dst.b.tophash[dst.i&(bucketCnt-1)] = top // mask dst.i as an optimization, to avoid a bounds check
				if t.indirectkey() {// 拷贝指针
					*(*unsafe.Pointer)(dst.k) = k2 // copy pointer
				} else {
					typedmemmove(t.key, dst.k, k) // 拷贝值
				}
				if t.indirectelem() {
					*(*unsafe.Pointer)(dst.e) = *(*unsafe.Pointer)(e)
				} else {
					typedmemmove(t.elem, dst.e, e)
				}
				dst.i++
				// These updates might push these pointers past the end of the
				// key or elem arrays.  That's ok, as we have the overflow pointer
				// at the end of the bucket to protect against pointing past the
				// end of the bucket.
				dst.k = add(dst.k, uintptr(t.keysize))
				dst.e = add(dst.e, uintptr(t.elemsize))
			}
		}
		// Unlink the overflow buckets & clear key/elem to help GC.
		if h.flags&oldIterator == 0 && t.bucket.ptrdata != 0 {
			b := add(h.oldbuckets, oldbucket*uintptr(t.bucketsize))
			// Preserve b.tophash because the evacuation
			// state is maintained there.
			ptr := add(b, dataOffset)
			n := uintptr(t.bucketsize) - dataOffset
			memclrHasPointers(ptr, n)
		}
	}

	// 如果此次搬迁的bucket等于当前进度，则更新搬迁进度
	if oldbucket == h.nevacuate {
		advanceEvacuationMark(h, t, newbit)
	}
}

func advanceEvacuationMark(h *hmap, t *maptype, newbit uintptr) {
	// 进度+1
	h.nevacuate++
	// Experiments suggest that 1024 is overkill by at least an order of magnitude.
	// Put it in there as a safeguard anyway, to ensure O(1) behav
	// 尝试向后看1024 bucket
	stop := h.nevacuate + 1024
	if stop > newbit {
		stop = newbit
	}
	// 寻找没有搬迁的bucekt
	for h.nevacuate != stop && bucketEvacuated(t, h, h.nevacuate) {
		h.nevacuate++
	}

	// 所有bucket已经搬迁完成
	if h.nevacuate == newbit { // newbit == # of oldbuckets
		// Growing is all done. Free old main bucket array.
		h.oldbuckets = nil
		// Can discard old overflow buckets as well.
		// If they are still referenced by an iterator,
		// then the iterator holds a pointers to the slice.
		if h.extra != nil {
			h.extra.oldoverflow = nil
		}
		h.flags &^= sameSizeGrow
	}
}

func ismapkey(t *_type) bool {
	return t.alg.hash != nil
}

// Reflect stubs. Called from ../reflect/asm_*.s

//go:linkname reflect_makemap reflect.makemap
func reflect_makemap(t *maptype, cap int) *hmap {
	// Check invariants and reflects math.
	if !ismapkey(t.key) {
		throw("runtime.reflect_makemap: unsupported map key type")
	}
	if t.key.size > maxKeySize && (!t.indirectkey() || t.keysize != uint8(sys.PtrSize)) ||
		t.key.size <= maxKeySize && (t.indirectkey() || t.keysize != uint8(t.key.size)) {
		throw("key size wrong")
	}
	if t.elem.size > maxElemSize && (!t.indirectelem() || t.elemsize != uint8(sys.PtrSize)) ||
		t.elem.size <= maxElemSize && (t.indirectelem() || t.elemsize != uint8(t.elem.size)) {
		throw("elem size wrong")
	}
	if t.key.align > bucketCnt {
		throw("key align too big")
	}
	if t.elem.align > bucketCnt {
		throw("elem align too big")
	}
	if t.key.size%uintptr(t.key.align) != 0 {
		throw("key size not a multiple of key align")
	}
	if t.elem.size%uintptr(t.elem.align) != 0 {
		throw("elem size not a multiple of elem align")
	}
	if bucketCnt < 8 {
		throw("bucketsize too small for proper alignment")
	}
	if dataOffset%uintptr(t.key.align) != 0 {
		throw("need padding in bucket (key)")
	}
	if dataOffset%uintptr(t.elem.align) != 0 {
		throw("need padding in bucket (elem)")
	}

	return makemap(t, cap, nil)
}

//go:linkname reflect_mapaccess reflect.mapaccess
func reflect_mapaccess(t *maptype, h *hmap, key unsafe.Pointer) unsafe.Pointer {
	elem, ok := mapaccess2(t, h, key)
	if !ok {
		// reflect wants nil for a missing element
		elem = nil
	}
	return elem
}

//go:linkname reflect_mapassign reflect.mapassign
func reflect_mapassign(t *maptype, h *hmap, key unsafe.Pointer, elem unsafe.Pointer) {
	p := mapassign(t, h, key)
	typedmemmove(t.elem, p, elem)
}

//go:linkname reflect_mapdelete reflect.mapdelete
func reflect_mapdelete(t *maptype, h *hmap, key unsafe.Pointer) {
	mapdelete(t, h, key)
}

//go:linkname reflect_mapiterinit reflect.mapiterinit
func reflect_mapiterinit(t *maptype, h *hmap) *hiter {
	it := new(hiter)
	mapiterinit(t, h, it)
	return it
}

//go:linkname reflect_mapiternext reflect.mapiternext
func reflect_mapiternext(it *hiter) {
	mapiternext(it)
}

//go:linkname reflect_mapiterkey reflect.mapiterkey
func reflect_mapiterkey(it *hiter) unsafe.Pointer {
	return it.key
}

//go:linkname reflect_mapiterelem reflect.mapiterelem
func reflect_mapiterelem(it *hiter) unsafe.Pointer {
	return it.elem
}

//go:linkname reflect_maplen reflect.maplen
func reflect_maplen(h *hmap) int {
	if h == nil {
		return 0
	}
	if raceenabled {
		callerpc := getcallerpc()
		racereadpc(unsafe.Pointer(h), callerpc, funcPC(reflect_maplen))
	}
	return h.count
}

//go:linkname reflectlite_maplen internal/reflectlite.maplen
func reflectlite_maplen(h *hmap) int {
	if h == nil {
		return 0
	}
	if raceenabled {
		callerpc := getcallerpc()
		racereadpc(unsafe.Pointer(h), callerpc, funcPC(reflect_maplen))
	}
	return h.count
}

//go:linkname reflect_ismapkey reflect.ismapkey
func reflect_ismapkey(t *_type) bool {
	return ismapkey(t)
}

const maxZero = 1024 // must match value in cmd/compile/internal/gc/walk.go
var zeroVal [maxZero]byte<|MERGE_RESOLUTION|>--- conflicted
+++ resolved
@@ -1374,11 +1374,6 @@
 					} else {
 						// 数据迁移到y部分
 						if hash&newbit != 0 {
-<<<<<<< HEAD
-							println("hash:%v, newbit:%v, hash&newbit:%v", hash, newbit, hash&newbit)
-=======
-							// println("hash&newbit != 0, hash:%v, newbit:%v, hash&newbit:%v", hash, newbit, hash&newbit)
->>>>>>> d8511101
 							useY = 1
 						}
 					}
